--- conflicted
+++ resolved
@@ -410,19 +410,6 @@
     } else {
         IBusCommandGTWriteZone(context->ibus, BMBT_HEADER_PB_STAT, "> ");
     }
-<<<<<<< HEAD
-    IBusCommandGTWriteZone(context->ibus, BMBT_HEADER_BT, "    ");
-    IBusCommandGTUpdate(context->ibus, IBUS_CMD_GT_WRITE_ZONE);
-    uint8_t updates[3] = {
-        IBUS_SENSOR_VALUE_COOLANT_TEMP,
-        IBUS_SENSOR_VALUE_AMBIENT_TEMP,
-        IBUS_SENSOR_VALUE_OIL_TEMP
-    };
-    uint8_t i = 0;
-    for (i = 0; i < sizeof(updates); i++) {
-        BMBTIBusSensorValueUpdate((void *) context, &updates[i]);
-=======
-
     unsigned char tempMode = ConfigGetSetting(CONFIG_SETTING_BMBT_TEMP_HEADERS);
     
     if ((ConfigGetSetting(CONFIG_SETTING_METADATA_MODE) == CONFIG_SETTING_OFF)&&(tempMode!=CONFIG_SETTING_OFF)) {
@@ -446,7 +433,6 @@
     }
     if (valueType>0) {
         EventTriggerCallback(IBUS_EVENT_SENSOR_VALUE_UPDATE, &valueType);
->>>>>>> 318f1166
     }
 }
 
@@ -1736,34 +1722,8 @@
 {
     BMBTContext_t *context = (BMBTContext_t *) ctx;
     unsigned char updateType = *type;
-    uint8_t temp = 0;
+    int temp = 0;
     char tempUnit = 'C';
-<<<<<<< HEAD
-    uint8_t redraw = 0;
-
-    if (context->status.displayMode == BMBT_DISPLAY_ON) {
-        unsigned char tempSetting = ConfigGetSetting(CONFIG_SETTING_BMBT_TEMP_HEADERS);
-        if (ConfigGetSetting(CONFIG_SETTING_TEMPERATURE) == CONFIG_SETTING_TEMP_FAHRENHEIT) {
-            tempUnit = 'F';
-        }
-        if (tempSetting == CONFIG_SETTING_TEMP_COOLANT &&
-            updateType == IBUS_SENSOR_VALUE_COOLANT_TEMP
-        ) {
-            temp = context->ibus->coolantTemperature;
-            if (temp != 0) {
-                redraw = 1;
-            }
-        } else if (tempSetting == CONFIG_SETTING_TEMP_AMBIENT &&
-            updateType == IBUS_SENSOR_VALUE_AMBIENT_TEMP
-        ) {
-            temp = context->ibus->ambientTemperature;
-            redraw = 1;
-        } else if (tempSetting == CONFIG_SETTING_TEMP_OIL &&
-            updateType == IBUS_SENSOR_VALUE_OIL_TEMP
-        ) {
-            temp = context->ibus->oilTemperature;
-            if (temp != 0) {
-=======
     char redraw = 0;
     char temperature[8] = {0};
     char config = ConfigGetSetting(CONFIG_SETTING_BMBT_TEMP_HEADERS);
@@ -1791,7 +1751,6 @@
                 (updateType == IBUS_SENSOR_VALUE_AMBIENT_TEMP || updateType == IBUS_SENSOR_VALUE_AMBIENT2_TEMP || updateType == IBUS_SENSOR_VALUE_TEMP_UNIT)
             ) {
                 temp = context->ibus->ambientTemperature;
->>>>>>> 318f1166
                 redraw = 1;
             } else if (config == CONFIG_SETTING_TEMP_OIL &&
                 (updateType == IBUS_SENSOR_VALUE_OIL_TEMP || updateType == IBUS_SENSOR_VALUE_TEMP_UNIT)
@@ -1803,14 +1762,8 @@
             }
 
         if (redraw == 1) {
-<<<<<<< HEAD
-            char temperature[6] = {0};
-            if (tempUnit == 'F') {
-                temp = (temp * 1.8 + 32);
-=======
             if ( tempUnit == 'F' ) {
                 temp = temp * 1.8 + 32 + 0.5;
->>>>>>> 318f1166
             }
             if (config == CONFIG_SETTING_TEMP_AMBIENT) {
                 snprintf(temperature, 8, "%+d\xB0%c", temp, tempUnit);
